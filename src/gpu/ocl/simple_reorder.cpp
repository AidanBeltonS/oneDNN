--- conflicted
+++ resolved
@@ -240,12 +240,7 @@
         blocks[5] = nstl::min(padded_dims[conf.ndims - 1], dnnl_dim_t(16));
     }
 
-<<<<<<< HEAD
-    if (conf.use_dense_vect || use_unroll_16a16b || use_unroll_16b
-            || use_unroll_16b16c || conf.plain_xFxE_to_abcdef) {
-=======
     if (conf.use_dense_vect || use_unroll || conf.plain_xFxE_to_abcdef) {
->>>>>>> e85a4326
         conf.use_ref_impl = false;
         conf.sub_group_size = 16;
     }
