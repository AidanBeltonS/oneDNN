/*******************************************************************************
* Copyright 2019 Intel Corporation
*
* Licensed under the Apache License, Version 2.0 (the "License");
* you may not use this file except in compliance with the License.
* You may obtain a copy of the License at
*
*     http://www.apache.org/licenses/LICENSE-2.0
*
* Unless required by applicable law or agreed to in writing, software
* distributed under the License is distributed on an "AS IS" BASIS,
* WITHOUT WARRANTIES OR CONDITIONS OF ANY KIND, either express or implied.
* See the License for the specific language governing permissions and
* limitations under the License.
*******************************************************************************/

#include "ocl/ocl_types.h"
#if WITH_ELTWISE == 1
#include "ocl/ocl_post_ops.h"
#endif

#if DT_F32 != 1
#error "Only f32 implemented."
#endif

#define DO_FMA_NN(hh, i_mod_16, i_div_16, i_mod_4, i_div_4) \
    do { \
        c[i_div_4].s##i_mod_4 \
                = mad(sub_group_broadcast(a[hh].s##i_div_16, i_mod_16), \
                        b.s##hh, c[i_div_4].s##i_mod_4); \
    } while (0)

#define DO_FMA_NT(hh, i_mod_16, i_div_16, i_mod_4, i_div_4) \
    do { \
        c[i_div_4].s##i_mod_4 \
                = mad(sub_group_broadcast(a[hh].s##i_div_16, i_mod_16), b[hh], \
                        c[i_div_4].s##i_mod_4); \
    } while (0)

#if !defined(TRANS_A)
#if !defined(TRANS_B)
#define NN
#define DO_FMA DO_FMA_NN
#else
#define NT
#define DO_FMA DO_FMA_NT
#endif
#else
#error "No superkernel implementation."
#endif

#define FMA_I_LOOP_32_ROW(hh) \
    do { \
        DO_FMA(hh, 0, 0, 0, 0); \
        DO_FMA(hh, 1, 0, 1, 0); \
        DO_FMA(hh, 2, 0, 2, 0); \
        DO_FMA(hh, 3, 0, 3, 0); \
        DO_FMA(hh, 4, 0, 0, 1); \
        DO_FMA(hh, 5, 0, 1, 1); \
        DO_FMA(hh, 6, 0, 2, 1); \
        DO_FMA(hh, 7, 0, 3, 1); \
        DO_FMA(hh, 8, 0, 0, 2); \
        DO_FMA(hh, 9, 0, 1, 2); \
        DO_FMA(hh, 10, 0, 2, 2); \
        DO_FMA(hh, 11, 0, 3, 2); \
        DO_FMA(hh, 12, 0, 0, 3); \
        DO_FMA(hh, 13, 0, 1, 3); \
        DO_FMA(hh, 14, 0, 2, 3); \
        DO_FMA(hh, 15, 0, 3, 3); \
        DO_FMA(hh, 16, 1, 0, 4); \
        DO_FMA(hh, 17, 1, 1, 4); \
        DO_FMA(hh, 18, 1, 2, 4); \
        DO_FMA(hh, 19, 1, 3, 4); \
        DO_FMA(hh, 20, 1, 0, 5); \
        DO_FMA(hh, 21, 1, 1, 5); \
        DO_FMA(hh, 22, 1, 2, 5); \
        DO_FMA(hh, 23, 1, 3, 5); \
        DO_FMA(hh, 24, 1, 0, 6); \
        DO_FMA(hh, 25, 1, 1, 6); \
        DO_FMA(hh, 26, 1, 2, 6); \
        DO_FMA(hh, 27, 1, 3, 6); \
        DO_FMA(hh, 28, 1, 0, 7); \
        DO_FMA(hh, 29, 1, 1, 7); \
        DO_FMA(hh, 30, 1, 2, 7); \
        DO_FMA(hh, 31, 1, 3, 7); \
    } while (0)

#define FMA_I_LOOP_16_ROW(hh) \
    do { \
        DO_FMA(hh, 0, 0, 0, 0); \
        DO_FMA(hh, 1, 0, 1, 0); \
        DO_FMA(hh, 2, 0, 2, 0); \
        DO_FMA(hh, 3, 0, 3, 0); \
        DO_FMA(hh, 4, 0, 0, 1); \
        DO_FMA(hh, 5, 0, 1, 1); \
        DO_FMA(hh, 6, 0, 2, 1); \
        DO_FMA(hh, 7, 0, 3, 1); \
        DO_FMA(hh, 8, 0, 0, 2); \
        DO_FMA(hh, 9, 0, 1, 2); \
        DO_FMA(hh, 10, 0, 2, 2); \
        DO_FMA(hh, 11, 0, 3, 2); \
        DO_FMA(hh, 12, 0, 0, 3); \
        DO_FMA(hh, 13, 0, 1, 3); \
        DO_FMA(hh, 14, 0, 2, 3); \
        DO_FMA(hh, 15, 0, 3, 3); \
    } while (0)

#if WITH_ELTWISE == 1
#define POST_OP(val) \
    do { \
        if (last_k_block) val = fwd_eltwise(val, eltwise_alpha, eltwise_beta); \
    } while (0)
#else
#define POST_OP(val)
#endif

#define UPDATE_C_ROW(i, ii, betaZero) \
    do { \
        if (jrem > 0) \
            if (irem > i) { \
                float val = alpha * c[i / 4].s##ii \
                        + ((betaZero) ? 0 : beta * *C); \
                POST_OP(val); \
                *C = val; \
            } \
        C++; \
    } while (0)

#define UPDATE_C_32_ROW(betaZero) \
    do { \
        UPDATE_C_ROW(0, 0, betaZero); \
        UPDATE_C_ROW(1, 1, betaZero); \
        UPDATE_C_ROW(2, 2, betaZero); \
        UPDATE_C_ROW(3, 3, betaZero); \
        UPDATE_C_ROW(4, 0, betaZero); \
        UPDATE_C_ROW(5, 1, betaZero); \
        UPDATE_C_ROW(6, 2, betaZero); \
        UPDATE_C_ROW(7, 3, betaZero); \
        UPDATE_C_ROW(8, 0, betaZero); \
        UPDATE_C_ROW(9, 1, betaZero); \
        UPDATE_C_ROW(10, 2, betaZero); \
        UPDATE_C_ROW(11, 3, betaZero); \
        UPDATE_C_ROW(12, 0, betaZero); \
        UPDATE_C_ROW(13, 1, betaZero); \
        UPDATE_C_ROW(14, 2, betaZero); \
        UPDATE_C_ROW(15, 3, betaZero); \
        UPDATE_C_ROW(16, 0, betaZero); \
        UPDATE_C_ROW(17, 1, betaZero); \
        UPDATE_C_ROW(18, 2, betaZero); \
        UPDATE_C_ROW(19, 3, betaZero); \
        UPDATE_C_ROW(20, 0, betaZero); \
        UPDATE_C_ROW(21, 1, betaZero); \
        UPDATE_C_ROW(22, 2, betaZero); \
        UPDATE_C_ROW(23, 3, betaZero); \
        UPDATE_C_ROW(24, 0, betaZero); \
        UPDATE_C_ROW(25, 1, betaZero); \
        UPDATE_C_ROW(26, 2, betaZero); \
        UPDATE_C_ROW(27, 3, betaZero); \
        UPDATE_C_ROW(28, 0, betaZero); \
        UPDATE_C_ROW(29, 1, betaZero); \
        UPDATE_C_ROW(30, 2, betaZero); \
        UPDATE_C_ROW(31, 3, betaZero); \
    } while (0)

#define SUPERKERNEL_PROLOGUE \
    global volatile int *p = plan; \
    int id = get_group_id(0); \
\
    A0 += offsetA; \
    B0 += offsetB; \
    C0 += offsetC; \
\
    while (id < threads) { \
        uint i0, j0; \
        uint kid0, kid1; \
\
        i0 = plan[2 * id + 2]; \
        j0 = plan[2 * id + 3]; \
        kid0 = (i0 >> 31); \
        kid1 = (j0 >> 31); \
        i0 &= ~(1 << 31); \
        j0 &= ~(1 << 31); \
        j0 += get_local_id(0);

#define SUPERKERNEL_EPILOGUE \
    if (get_sub_group_local_id() == 0) id = atomic_inc(plan); \
\
    sub_group_barrier(0); \
    id = sub_group_broadcast(id, 0); \
    }

#ifdef NN
<<<<<<< HEAD
__attribute__((intel_reqd_sub_group_size(16))) kernel void
=======
__attribute__((intel_reqd_sub_group_size(16))) // attr:no-format
kernel void
>>>>>>> 56ef626d
gen9_gemm_nocopy_superkernel_f32(global int *plan, int threads,
        global float *A0, global float *B0, global float *C0, long offsetA,
        long offsetB, long offsetC, int lda, int ldb, int ldc, int m, int n,
        int k, float alpha, float beta, int last_k_block, float eltwise_alpha,
        float eltwise_beta) {
    SUPERKERNEL_PROLOGUE

    float2 a[4]; // 32 x 4  block of A, 4x 32x1 block accesses
    float4 b; // 4  x 16 block of B, 1x 4x16 scattered access
    float4 c[8]; // 32 x 16 block of C, 8x 4x16 scattered access

    int irem = m - i0;
    int jrem = n - j0;
    if (irem < 0) irem = 0;
    if (jrem < 0) jrem = 0;

    global float *A = A0 + i0;
    global float *B = B0 + j0 * ldb;
    global float *C = C0 + i0 + j0 * ldc;

    global float *A_cols[4] = {A, A + lda, A + 2 * lda, A + 3 * lda};

    int ldax4 = lda << 2;
    int ldbx4 = ldb << 2;

    if (kid0 == 0) {
        for (int z = 0; z < 8; z++)
            c[z] = 0.f;

        for (int h = 0; h < (k >> 2); h++) {
            // Load A
            for (int j = 0; j < 4; j++) {
                a[j] = as_float2(
                        intel_sub_group_block_read2((global uint *)A_cols[j]));
                A_cols[j] += ldax4;
            }

            // Load B
            b = vload4(0, B);
            B += 4;

            // FMAs
            FMA_I_LOOP_32_ROW(0);
            FMA_I_LOOP_32_ROW(1);
            FMA_I_LOOP_32_ROW(2);
            FMA_I_LOOP_32_ROW(3);
        }

        int krem = k & 3;
        if (krem > 0) {
            for (int j = 0; j < 4; j++)
                a[j] = as_float2(
                        intel_sub_group_block_read2((global uint *)A_cols[j]));

            b = vload4(0, B);

            FMA_I_LOOP_32_ROW(0);
            if (krem > 1) FMA_I_LOOP_32_ROW(1);
            if (krem > 2) FMA_I_LOOP_32_ROW(2);
        }
    } else {
        if (irem > 16) irem = 16;

        for (int z = 0; z < 4; z++)
            c[z] = 0.f;

        for (int h = 0; h < (k >> 2); h++) {
            for (int j = 0; j < 4; j++) {
                a[j].s0 = as_float(
                        intel_sub_group_block_read((global uint *)A_cols[j]));
                A_cols[j] += ldax4;
            }

            b = vload4(0, B);
            B += 4;

            FMA_I_LOOP_16_ROW(0);
            FMA_I_LOOP_16_ROW(1);
            FMA_I_LOOP_16_ROW(2);
            FMA_I_LOOP_16_ROW(3);
        }

        int krem = k & 3;
        if (krem > 0) {
            for (int j = 0; j < 4; j++)
                a[j].s0 = as_float(
                        intel_sub_group_block_read((global uint *)A_cols[j]));

            b = vload4(0, B);

            FMA_I_LOOP_16_ROW(0);
            if (krem > 1) FMA_I_LOOP_16_ROW(1);
            if (krem > 2) FMA_I_LOOP_16_ROW(2);
        }
    }

    if (beta == 0)
        UPDATE_C_32_ROW(1);
    else
        UPDATE_C_32_ROW(0);

    SUPERKERNEL_EPILOGUE
}
#endif

#ifdef NT
<<<<<<< HEAD
__attribute__((intel_reqd_sub_group_size(16))) kernel void
=======
__attribute__((intel_reqd_sub_group_size(16))) // attr:no-format
kernel void
>>>>>>> 56ef626d
gen9_gemm_nocopy_superkernel_f32(global int *plan, int threads,
        global float *A0, global float *B0, global float *C0, long offsetA,
        long offsetB, long offsetC, int lda, int ldb, int ldc, int m, int n,
        int k, float alpha, float beta, int last_k_block, float eltwise_alpha,
        float eltwise_beta) {
    SUPERKERNEL_PROLOGUE

    float2 a[2]; // 32 x 2  block of A, 2x 32x1 block accesses
    float b[2]; // 2  x 16 block of B, 2x 1x16 block accesses
    float4 c[8]; // 32 x 16 block of C, 8x 4x16 scattered access

    int irem = m - i0;
    int jrem = n - j0;
    if (irem < 0) irem = 0;
    if (jrem < 0) jrem = 0;

    global float *A = A0 + i0;
    global float *B = B0 + j0;
    global float *C = C0 + i0 + j0 * ldc;

    global float *A_cols[2] = {A, A + lda};
    global float *B_rows[2] = {B, B + ldb};

    int ldax2 = lda << 1;
    int ldbx2 = ldb << 1;

    if (kid0 == 0) {
        for (int z = 0; z < 8; z++)
            c[z] = 0.f;

        for (int h = 0; h < (k >> 1); h++) {
            // Load A
            for (int j = 0; j < 2; j++) {
                a[j] = as_float2(
                        intel_sub_group_block_read2((global uint *)A_cols[j]));
                A_cols[j] += ldax2;
            }

            // Load B
            for (int i = 0; i < 2; i++) {
                b[i] = as_float(
                        intel_sub_group_block_read((global uint *)B_rows[i]));
                B_rows[i] += ldbx2;
            }

            // FMAs
            FMA_I_LOOP_32_ROW(0);
            FMA_I_LOOP_32_ROW(1);
        }

        int krem = k & 1;
        if (krem > 0) {
            a[0] = as_float2(
                    intel_sub_group_block_read2((global uint *)A_cols[0]));

            b[0] = as_float(
                    intel_sub_group_block_read((global uint *)B_rows[0]));

            FMA_I_LOOP_32_ROW(0);
        }
    } else {
        if (irem > 16) irem = 16;

        for (int z = 0; z < 4; z++)
            c[z] = 0.f;

        for (int h = 0; h < (k >> 1); h++) {
            for (int j = 0; j < 2; j++) {
                a[j].s0 = as_float(
                        intel_sub_group_block_read((global uint *)A_cols[j]));
                A_cols[j] += ldax2;
            }

            for (int i = 0; i < 2; i++) {
                b[i] = as_float(
                        intel_sub_group_block_read((global uint *)B_rows[i]));
                B_rows[i] += ldbx2;
            }

            FMA_I_LOOP_16_ROW(0);
            FMA_I_LOOP_16_ROW(1);
        }

        int krem = k & 1;
        if (krem > 0) {
            a[0].s0 = as_float(
                    intel_sub_group_block_read((global uint *)A_cols[0]));
            b[0] = as_float(
                    intel_sub_group_block_read((global uint *)B_rows[0]));

            FMA_I_LOOP_16_ROW(0);
        }
    }

    if (beta == 0)
        UPDATE_C_32_ROW(1);
    else
        UPDATE_C_32_ROW(0);

    SUPERKERNEL_EPILOGUE
}
#endif<|MERGE_RESOLUTION|>--- conflicted
+++ resolved
@@ -190,12 +190,8 @@
     }
 
 #ifdef NN
-<<<<<<< HEAD
-__attribute__((intel_reqd_sub_group_size(16))) kernel void
-=======
 __attribute__((intel_reqd_sub_group_size(16))) // attr:no-format
 kernel void
->>>>>>> 56ef626d
 gen9_gemm_nocopy_superkernel_f32(global int *plan, int threads,
         global float *A0, global float *B0, global float *C0, long offsetA,
         long offsetB, long offsetC, int lda, int ldb, int ldc, int m, int n,
@@ -302,12 +298,8 @@
 #endif
 
 #ifdef NT
-<<<<<<< HEAD
-__attribute__((intel_reqd_sub_group_size(16))) kernel void
-=======
 __attribute__((intel_reqd_sub_group_size(16))) // attr:no-format
 kernel void
->>>>>>> 56ef626d
 gen9_gemm_nocopy_superkernel_f32(global int *plan, int threads,
         global float *A0, global float *B0, global float *C0, long offsetA,
         long offsetB, long offsetC, int lda, int ldb, int ldc, int m, int n,
