--- conflicted
+++ resolved
@@ -314,16 +314,9 @@
             if (local_id < 3) {
 #if OW % OW_BLOCK != 0 || HAS_PAD_W
                 if (k < 0 || k + SW * OW_BLOCK + KW * (1 + DW) >= IW) {
-<<<<<<< HEAD
-                    __attribute__((opencl_unroll_hint(SW * OW_BLOCK
-                            + KW * (1 + DW)))) for (int i = 0; i < SW * OW_BLOCK
-                                                            + KW * (1 + DW);
-                                                    i++) {
-=======
                     __attribute__((opencl_unroll_hint(
                             SW * OW_BLOCK + KW * (1 + DW)))) // attr:no-format
                     for (int i = 0; i < SW * OW_BLOCK + KW * (1 + DW); i++) {
->>>>>>> 56ef626d
                         if (k >= 0 && k < IW)
                             tempA[i] = src1[i * SP_OFF];
                         else
@@ -332,29 +325,17 @@
                     }
                 } else {
 #endif
-<<<<<<< HEAD
-                    __attribute__((opencl_unroll_hint(SW * OW_BLOCK
-                            + KW * (1 + DW)))) for (int i = 0; i < SW * OW_BLOCK
-                                                            + KW * (1 + DW);
-                                                    i++) {
-=======
                     __attribute__((opencl_unroll_hint(
                             SW * OW_BLOCK + KW * (1 + DW)))) // attr:no-format
                     for (int i = 0; i < SW * OW_BLOCK + KW * (1 + DW); i++) {
->>>>>>> 56ef626d
                         tempA[i] = src1[i * SP_OFF];
                     }
 #if OW % OW_BLOCK != 0 || HAS_PAD_W
                 }
 #endif
             }
-<<<<<<< HEAD
-            __attribute__((opencl_unroll_hint(KW))) for (int kw = 0; kw < KW;
-                                                         ++kw) {
-=======
             __attribute__((opencl_unroll_hint(KW))) // attr:no-format
             for (int kw = 0; kw < KW; ++kw) {
->>>>>>> 56ef626d
 
                 const __global float *wei1 = wei + kd * KH * KW * OC_BLOCK * IC
                         + kh * KW * OC_BLOCK * IC + kw * OC_BLOCK * IC;
@@ -379,16 +360,6 @@
 
                 float blockA[OW_BLOCK] = {0.0f};
                 if (local_id < 3) {
-<<<<<<< HEAD
-                    __attribute__((opencl_unroll_hint(
-                            OW_BLOCK))) for (int i = 0; i < OW_BLOCK; i++) {
-                        blockA[i] = tempA[kw * (1 + DW) + i * SW];
-                    }
-                }
-                __attribute__((opencl_unroll_hint(OW_BLOCK))) for (int i = 0;
-                                                                   i < OW_BLOCK;
-                                                                   i++) {
-=======
                     __attribute__((
                             opencl_unroll_hint(OW_BLOCK))) // attr:no-format
                     for (int i = 0; i < OW_BLOCK; i++) {
@@ -397,7 +368,6 @@
                 }
                 __attribute__((opencl_unroll_hint(OW_BLOCK))) // attr:no-format
                 for (int i = 0; i < OW_BLOCK; i++) {
->>>>>>> 56ef626d
                     MULTIPLY_BLOCKS_8x8(blockC00[i], blockA[i], blockB00,
                             blockB01, blockB02);
                 }
@@ -410,14 +380,8 @@
                 blockB02 = as_float(intel_sub_group_block_read(
                         (const __global uint *)(wei1 + 2 * OC_BLOCK)));
 
-<<<<<<< HEAD
-                __attribute__((opencl_unroll_hint(OW_BLOCK))) for (int i = 0;
-                                                                   i < OW_BLOCK;
-                                                                   i++) {
-=======
                 __attribute__((opencl_unroll_hint(OW_BLOCK))) // attr:no-format
                 for (int i = 0; i < OW_BLOCK; i++) {
->>>>>>> 56ef626d
                     MULTIPLY_BLOCKS_8x8(blockC01[i], blockA[i], blockB00,
                             blockB01, blockB02);
                 }
@@ -494,13 +458,8 @@
     } else {
 #endif
 #if OW_BLOCK != 8 || MB_BLOCK != 1
-<<<<<<< HEAD
-        __attribute__((opencl_unroll_hint(OW_BLOCK))) for (int i = 0;
-                                                           i < OW_BLOCK; i++) {
-=======
         __attribute__((opencl_unroll_hint(OW_BLOCK))) // attr:no-format
         for (int i = 0; i < OW_BLOCK; i++) {
->>>>>>> 56ef626d
             intel_sub_group_block_write((__global unsigned int *)(&dst_write0[i
                                                 * OC_BLOCK * MB_BLOCK]),
                     as_uint(blockC00[i]));
@@ -585,17 +544,10 @@
         int icb = 0;
         do {
 #if KH != 1 || KW != 1 || KD != 1
-<<<<<<< HEAD
-            __attribute__((opencl_unroll_hint(1))) for (int kd = 0; kd < KD;
-                                                        ++kd)
-                    __attribute__((opencl_unroll_hint(1))) for (int kh = 0;
-                                                                kh < KH; ++kh) {
-=======
             __attribute__((opencl_unroll_hint(1))) // attr:no-format
             for (int kd = 0; kd < KD; ++kd)
                     __attribute__((opencl_unroll_hint(1))) // attr:no-format
                     for (int kh = 0; kh < KH; ++kh) {
->>>>>>> 56ef626d
 
                 if (ih + kh * (1 + DH) < 0 || ih + kh * (1 + DH) >= IH
 #if CASE_3D
@@ -612,16 +564,9 @@
                 float tempA[SW * OW_BLOCK + KW * (1 + DW)];
                 int k = iw;
                 if (do_if) {
-<<<<<<< HEAD
-                    __attribute__((opencl_unroll_hint(SW * OW_BLOCK
-                            + KW * (1 + DW)))) for (int i = 0; i < SW * OW_BLOCK
-                                                            + KW * (1 + DW);
-                                                    i++) {
-=======
                     __attribute__((opencl_unroll_hint(
                             SW * OW_BLOCK + KW * (1 + DW)))) // attr:no-format
                     for (int i = 0; i < SW * OW_BLOCK + KW * (1 + DW); i++) {
->>>>>>> 56ef626d
                         if (k >= 0 && k < IW)
                             tempA[i] = as_float(intel_sub_group_block_read(
                                     (const __global uint
@@ -631,27 +576,15 @@
                         k++;
                     }
                 } else {
-<<<<<<< HEAD
-                    __attribute__((opencl_unroll_hint(SW * OW_BLOCK
-                            + KW * (1 + DW)))) for (int i = 0; i < SW * OW_BLOCK
-                                                            + KW * (1 + DW);
-                                                    i++) {
-=======
                     __attribute__((opencl_unroll_hint(
                             SW * OW_BLOCK + KW * (1 + DW)))) // attr:no-format
                     for (int i = 0; i < SW * OW_BLOCK + KW * (1 + DW); i++) {
->>>>>>> 56ef626d
                         tempA[i] = as_float(intel_sub_group_block_read(
                                 (const __global uint *)(&src1[i * IC_BLOCK])));
                     }
                 }
-<<<<<<< HEAD
-                __attribute__((opencl_unroll_hint(KW))) for (int kw = 0;
-                                                             kw < KW; ++kw) {
-=======
                 __attribute__((opencl_unroll_hint(KW))) // attr:no-format
                 for (int kw = 0; kw < KW; ++kw) {
->>>>>>> 56ef626d
 
                     const __global float *wei1 = wei
                             + kd * KH * KW * OC_BLOCK * IC_BLOCK
@@ -693,14 +626,9 @@
 
 #if KH != 1 || KW != 1 || KD != 1
                     float blockA[OW_BLOCK];
-<<<<<<< HEAD
-                    __attribute__((opencl_unroll_hint(
-                            OW_BLOCK))) for (int i = 0; i < OW_BLOCK; i++) {
-=======
                     __attribute__((
                             opencl_unroll_hint(OW_BLOCK))) // attr:no-format
                     for (int i = 0; i < OW_BLOCK; i++) {
->>>>>>> 56ef626d
                         blockA[i] = tempA[kw * (1 + DW) + SW * i];
                     }
 #else
@@ -728,14 +656,8 @@
         } else {
 #endif
 #if SW != 1 || OW_BLOCK != 8 || HAS_PAD_W
-<<<<<<< HEAD
-            __attribute__((opencl_unroll_hint(OW_BLOCK))) for (int i = 0;
-                                                               i < OW_BLOCK;
-                                                               i++) {
-=======
             __attribute__((opencl_unroll_hint(OW_BLOCK))) // attr:no-format
             for (int i = 0; i < OW_BLOCK; i++) {
->>>>>>> 56ef626d
 #if HAS_PAD_W
                 if (iw + i * SW < 0 || iw + i * SW >= IW) {
                     blockA[i] = 0.0f;
@@ -756,24 +678,15 @@
 #endif
 #endif
 #if OW_BLOCK != 16
-<<<<<<< HEAD
-                    __attribute__((opencl_unroll_hint(
-                            OW_BLOCK))) for (int i = 0; i < OW_BLOCK; i++) {
-=======
                     __attribute__((
                             opencl_unroll_hint(OW_BLOCK))) // attr:no-format
                     for (int i = 0; i < OW_BLOCK; i++) {
->>>>>>> 56ef626d
                         MULTIPLY_BLOCKS_8x8(
                                 blockC00[i], blockA[i], blockB00, blockB01);
                     }
 #else
-<<<<<<< HEAD
-        __attribute__((opencl_unroll_hint(8))) for (int i = 0; i < 8; i++) {
-=======
         __attribute__((opencl_unroll_hint(8))) // attr:no-format
         for (int i = 0; i < 8; i++) {
->>>>>>> 56ef626d
             MULTIPLY_BLOCKS_8x8(blockC00[i], blockA[i], blockB00, blockB01);
             MULTIPLY_BLOCKS_8x8(blockC01[i], blockA[i + 8], blockB00, blockB01);
         }
@@ -867,13 +780,8 @@
     } else {
 #endif
 #if OW_BLOCK != 8 && OW_BLOCK != 16
-<<<<<<< HEAD
-        __attribute__((opencl_unroll_hint(OW_BLOCK))) for (int i = 0;
-                                                           i < OW_BLOCK; i++) {
-=======
         __attribute__((opencl_unroll_hint(OW_BLOCK))) // attr:no-format
         for (int i = 0; i < OW_BLOCK; i++) {
->>>>>>> 56ef626d
             intel_sub_group_block_write(
                     (__global unsigned int *)(&dst_write0[i * OC_BLOCK]),
                     as_uint(blockC00[i]));
