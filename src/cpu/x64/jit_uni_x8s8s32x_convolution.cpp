/*******************************************************************************
* Copyright 2019-2020 Intel Corporation
*
* Licensed under the Apache License, Version 2.0 (the "License");
* you may not use this file except in compliance with the License.
* You may obtain a copy of the License at
*
*     http://www.apache.org/licenses/LICENSE-2.0
*
* Unless required by applicable law or agreed to in writing, software
* distributed under the License is distributed on an "AS IS" BASIS,
* WITHOUT WARRANTIES OR CONDITIONS OF ANY KIND, either express or implied.
* See the License for the specific language governing permissions and
* limitations under the License.
*******************************************************************************/

#include "common/c_types_map.hpp"
#include "common/dnnl_thread.hpp"
#include "common/type_helpers.hpp"
#include "common/utils.hpp"

#include "cpu/cpu_primitive.hpp"

#include "cpu/x64/jit_uni_x8s8s32x_convolution.hpp"

namespace dnnl {
namespace impl {
namespace cpu {
namespace x64 {

using namespace dnnl::impl::status;
using namespace dnnl::impl::memory_tracking::names;
using namespace dnnl::impl::utils;
using namespace data_type;

using namespace nstl;

#define wht_blk_off(d, g, ...) \
    (pd()->with_groups() ? (d).blk_off((g), __VA_ARGS__) \
                         : (d).blk_off(__VA_ARGS__))

template <cpu_isa_t isa, data_type_t src_type, data_type_t dst_type>
status_t
jit_uni_x8s8s32x_convolution_fwd_t<isa, src_type, dst_type>::execute_forward_2d(
        const exec_ctx_t &ctx) const {
    auto src = CTX_IN_MEM(const src_data_t *, DNNL_ARG_SRC);
    auto weights = CTX_IN_MEM(const wei_data_t *, DNNL_ARG_WEIGHTS);
    auto bias = CTX_IN_MEM(const char *, DNNL_ARG_BIAS);
    auto dst = CTX_OUT_MEM(dst_data_t *, DNNL_ARG_DST);

    DEFINE_ZERO_POINTS_BUFFER(src_zero_point, DNNL_ARG_SRC);
    DEFINE_ZERO_POINTS_BUFFER(dst_zero_point, DNNL_ARG_DST);

    const memory_desc_wrapper src_d(pd()->src_md());
    const memory_desc_wrapper dst_d(pd()->dst_md());
    const memory_desc_wrapper weights_d(pd()->weights_md(0));
    const memory_desc_wrapper bias_d(pd()->weights_md(1));

    const size_t bia_dt_size = pd()->with_bias()
            ? types::data_type_size(pd()->desc()->bias_desc.data_type)
            : 0;

    const auto &jcp = pd()->jcp_;
    assert(jcp.ch_block == 1);
    assert(jcp.nb_ch_blocking == 1);
    assert(jcp.nb_oc % jcp.nb_oc_blocking == 0);
    assert(jcp.nb_ch % jcp.nb_ch_blocking == 0);

    const float *oscales = pd()->attr()->output_scales_.scales_;
    if (jcp.signed_input) {
        auto local_scales = ctx.get_scratchpad_grantor().template get<float>(
                key_conv_adjusted_scales);
        size_t count = pd()->attr()->output_scales_.count_;
        float factor = 1.f / pd()->jcp_.wei_adj_scale;
        if (count == 1) {
            utils::array_set(local_scales, oscales[0] * factor, 8);
        } else {
            for (size_t c = 0; c < count; c++)
                local_scales[c] = oscales[c] * factor;
        }
        oscales = local_scales;
    }

    size_t offset = weights_d.size() - weights_d.additional_buffer_size();
    auto w = const_cast<wei_data_t *>(weights);
    const int32_t *compensation = (jcp.signed_input)
            ? reinterpret_cast<int32_t *>(&w[offset])
            : nullptr;
    const int32_t *zp_compensation = jcp.src_zero_point
            ? reinterpret_cast<int32_t *>(&w[offset])
                    + (jcp.signed_input ? jcp.ngroups * jcp.oc : 0)
            : nullptr;
    int oc_chunks = jcp.nb_oc / jcp.nb_oc_blocking_thr_chunk;
    int nb_groups = jcp.nb_ch;
    int work_amount = jcp.mb * nb_groups * oc_chunks * jcp.oh * jcp.nb_ow;

    parallel(jcp.nthr, [&](const int ithr, const int nthr) {
        int start {0}, end {0};
        balance211(work_amount, nthr, ithr, start, end);

        auto p = jit_conv_call_s();

        size_t src_h_stride = src_d.blk_off(0, 0, 1);
        size_t dst_h_stride = dst_d.blk_off(0, 0, 1);
        size_t wht_h_stride = wht_blk_off(weights_d, 0, 0, 0, 1);

        int n {0}, g {0}, occ {0}, oh_s {0}, owb {0};
        switch (jcp.loop_order) {
            case loop_cwgn:
                nd_iterator_init(start, occ, oc_chunks, owb, jcp.nb_ow, g,
                        nb_groups, n, jcp.mb, oh_s, jcp.oh);
                break;
            case loop_ngcw:
                nd_iterator_init(start, n, jcp.mb, g, nb_groups, occ, oc_chunks,
                        owb, jcp.nb_ow, oh_s, jcp.oh);
                break;
            case loop_nhwcg:
                nd_iterator_init(start, n, jcp.mb, oh_s, jcp.oh, owb, jcp.nb_ow,
                        occ, oc_chunks, g, nb_groups);
                break;
            default: assert(!"unsupported loop order");
        }
        while (start < end) {
            for (int occ1 = 0; occ1 < jcp.nb_oc_blocking_thr_chunk;
                    occ1 += jcp.nb_oc_blocking) {
                int ocb = occ * jcp.nb_oc_blocking_thr_chunk + occ1;
                int g_oc = (g * jcp.nb_oc + ocb) * jcp.oc_block;

                int g_ic = g * jcp.nb_ic * jcp.ic_block;

                int work_rem = end - start;
                int ih_s = -jcp.t_pad + oh_s * jcp.stride_h;
                int oh_e = oh_s + work_rem > jcp.oh ? jcp.oh : oh_s + work_rem;
                if (jcp.loop_order == loop_nhwcg)
                    oh_e = oh_s + 1; // step instead
                int ow_s = owb * jcp.ow_block;
                int iw_s = ow_s * jcp.stride_w;

                auto bias_w = bias ? bias + (bias_d.blk_off(g_oc) * bia_dt_size)
                                   : nullptr;
                const int32_t *compensation_w
                        = (jcp.signed_input) ? compensation + g_oc : nullptr;

                auto dst_w = dst + dst_d.blk_off(n, g_oc, oh_s, ow_s);
                auto src_w = src + src_d.blk_off(n, g_ic, ih_s, iw_s);
                auto wht_w = weights + wht_blk_off(weights_d, g, ocb, 0);

                auto scales = &oscales[jcp.is_oc_scale * g_oc];

                for (int oj = oh_s, ij = ih_s; oj < oh_e;
                        ++oj, ij += jcp.stride_h) {
                    int dilate_h = jcp.dilate_h + 1;
                    int i_t_overflow
                            = nstl::min(jcp.kh, div_up(max(0, -ij), dilate_h));
                    int i_b_overflow = nstl::min(jcp.kh,
                            div_up(max(0,
                                           ij - jcp.ih + (jcp.kh - 1) * dilate_h
                                                   + 1),
                                    dilate_h));
                    int kh_padding = nstl::max(
                            0, jcp.kh - i_t_overflow - i_b_overflow);

                    const size_t wei_stride
                            = (jcp.signed_input || jcp.src_zero_point)
                            ? 0
                            : i_t_overflow * wht_h_stride;
                    p.src = src_w + i_t_overflow * dilate_h * src_h_stride;
                    p.dst = dst_w;
                    p.filt = wht_w + wei_stride;
                    p.bias = bias_w;
                    p.compensation = compensation_w;
                    p.zp_compensation = jcp.src_zero_point
                            ? zp_compensation + g_oc
                            : nullptr;
                    p.src_zero_point
                            = jcp.src_zero_point ? src_zero_point : nullptr;
                    p.dst_zero_point
                            = jcp.dst_zero_point ? dst_zero_point : nullptr;
                    p.oc_blocks = ocb;
                    p.kh_padding = kh_padding;
                    p.scales = scales;
                    p.t_overflow = i_t_overflow;
                    p.b_overflow = i_b_overflow;
                    p.owb = owb;

                    (*kernel_)(&p);
                    src_w += src_h_stride * jcp.stride_h;
                    dst_w += dst_h_stride;
                }
            }
            switch (jcp.loop_order) {
                case loop_cwgn:
                    nd_iterator_jump(start, end, occ, oc_chunks, owb, jcp.nb_ow,
                            g, nb_groups, n, jcp.mb, oh_s, jcp.oh);
                    break;
                case loop_ngcw:
                    nd_iterator_jump(start, end, n, jcp.mb, g, nb_groups, occ,
                            oc_chunks, owb, jcp.nb_ow, oh_s, jcp.oh);
                    break;
                case loop_nhwcg:
                    ++start;
                    nd_iterator_step(n, jcp.mb, oh_s, jcp.oh, owb, jcp.nb_ow,
                            occ, oc_chunks, g, nb_groups);
                    break;
                default: assert(!"unsupported loop order");
            }
        }
    });
    return status::success;
}

template <cpu_isa_t isa, data_type_t src_type, data_type_t dst_type>
status_t
jit_uni_x8s8s32x_convolution_fwd_t<isa, src_type, dst_type>::execute_forward_1d(
        const exec_ctx_t &ctx) const {
    auto src = CTX_IN_MEM(const src_data_t *, DNNL_ARG_SRC);
    auto weights = CTX_IN_MEM(const wei_data_t *, DNNL_ARG_WEIGHTS);
    auto bias = CTX_IN_MEM(const char *, DNNL_ARG_BIAS);
    auto dst = CTX_OUT_MEM(dst_data_t *, DNNL_ARG_DST);

    DEFINE_ZERO_POINTS_BUFFER(src_zero_point, DNNL_ARG_SRC);
    DEFINE_ZERO_POINTS_BUFFER(dst_zero_point, DNNL_ARG_DST);

    const memory_desc_wrapper src_d(pd()->src_md());
    const memory_desc_wrapper dst_d(pd()->dst_md());
    const memory_desc_wrapper weights_d(pd()->weights_md(0));
    const memory_desc_wrapper bias_d(pd()->weights_md(1));

    const size_t bia_dt_size = pd()->with_bias()
            ? types::data_type_size(pd()->desc()->bias_desc.data_type)
            : 0;

    const auto &jcp = pd()->jcp_;
    assert(jcp.nb_oc % jcp.nb_oc_blocking == 0);
    assert(jcp.nb_ch % jcp.nb_ch_blocking == 0);

    const float *oscales = pd()->attr()->output_scales_.scales_;
    if (jcp.signed_input) {
        auto local_scales = ctx.get_scratchpad_grantor().template get<float>(
                key_conv_adjusted_scales);
        size_t count = pd()->attr()->output_scales_.count_;
        float factor = 1.f / pd()->jcp_.wei_adj_scale;
        if (count == 1) {
            utils::array_set(local_scales, oscales[0] * factor, 8);
        } else {
            for (size_t c = 0; c < count; c++)
                local_scales[c] = oscales[c] * factor;
        }
        oscales = local_scales;
    }
    size_t offset = weights_d.size() - weights_d.additional_buffer_size();
    auto w = const_cast<wei_data_t *>(weights);
    const int32_t *compensation = (jcp.signed_input)
            ? reinterpret_cast<int32_t *>(&w[offset])
            : nullptr;
    const int32_t *zp_compensation = jcp.src_zero_point
            ? reinterpret_cast<int32_t *>(&w[offset])
                    + (jcp.signed_input ? jcp.ngroups * jcp.oc : 0)
            : nullptr;
    int oc_chunks = jcp.nb_oc / jcp.nb_oc_blocking;
    int nb_groups = jcp.nb_ch / jcp.nb_ch_blocking;
    int group_block = jcp.ch_block;
    int work_amount = jcp.mb * nb_groups * oc_chunks * jcp.nb_ow;
    parallel(jcp.nthr, [&](const int ithr, const int nthr) {
        int start {0}, end {0};
        balance211(work_amount, nthr, ithr, start, end);

        auto p = jit_conv_call_s();

        int n {0}, gg {0}, occ {0}, owb {0};
        switch (jcp.loop_order) {
            case loop_cwgn:
                nd_iterator_init(start, occ, oc_chunks, owb, jcp.nb_ow, gg,
                        nb_groups, n, jcp.mb);
                break;
            case loop_gncw:
                nd_iterator_init(start, gg, nb_groups, n, jcp.mb, occ,
                        oc_chunks, owb, jcp.nb_ow);
                break;
            case loop_ngcw:
                nd_iterator_init(start, n, jcp.mb, gg, nb_groups, occ,
                        oc_chunks, owb, jcp.nb_ow);
                break;
            case loop_nwcg:
                nd_iterator_init(start, n, jcp.mb, owb, jcp.nb_ow, occ,
                        oc_chunks, gg, nb_groups);
                break;
            default: assert(!"unsupported loop order");
        }
        while (start < end) {
            int ocb = occ * jcp.nb_oc_blocking;
            int gb = gg * jcp.nb_ch_blocking;
            int g = gb * group_block;
            int g_oc = (g * jcp.nb_oc + ocb) * jcp.oc_block;
            int g_ic = g * jcp.nb_ic * jcp.ic_block;
            int ow_s = owb * jcp.ow_block;
            int iw_s = ow_s * jcp.stride_w;

            p.bias = bias ? bias + (bias_d.blk_off(g_oc) * bia_dt_size)
                          : nullptr;
            p.compensation = (jcp.signed_input) ? compensation + g_oc : nullptr;
            p.zp_compensation
                    = jcp.src_zero_point ? zp_compensation + g_oc : nullptr;
            p.src_zero_point = jcp.src_zero_point ? src_zero_point : nullptr;
            p.dst_zero_point = jcp.dst_zero_point ? dst_zero_point : nullptr;
            p.dst = dst + dst_d.blk_off(n, g_oc, ow_s);
            p.src = src + src_d.blk_off(n, g_ic, iw_s);
            p.filt = weights + wht_blk_off(weights_d, gb, ocb, 0);
            p.scales = &oscales[jcp.is_oc_scale * g_oc];
            p.oc_blocks = jcp.is_depthwise ? gb : ocb;
            p.kh_padding = jcp.kh;
            p.t_overflow = 0;
            p.b_overflow = 0;
            p.owb = owb;

            (*kernel_)(&p);

            ++start;
            switch (jcp.loop_order) {
                case loop_cwgn:
                    nd_iterator_step(occ, oc_chunks, owb, jcp.nb_ow, gg,
                            nb_groups, n, jcp.mb);
                    break;
                case loop_gncw:
                    nd_iterator_step(gg, nb_groups, n, jcp.mb, occ, oc_chunks,
                            owb, jcp.nb_ow);
                    break;
                case loop_ngcw:
                    nd_iterator_step(n, jcp.mb, gg, nb_groups, occ, oc_chunks,
                            owb, jcp.nb_ow);
                    break;
                case loop_nwcg:
                    nd_iterator_step(n, jcp.mb, owb, jcp.nb_ow, occ, oc_chunks,
                            gg, nb_groups);
                    break;
                default: assert(!"unsupported loop order");
            }
        }
    });
    return status::success;
}

template <cpu_isa_t isa, data_type_t src_type, data_type_t dst_type>
status_t jit_uni_x8s8s32x_convolution_fwd_t<isa, src_type,
        dst_type>::execute_forward_2d_dw(const exec_ctx_t &ctx) const {
    auto src = CTX_IN_MEM(const src_data_t *, DNNL_ARG_SRC);
    auto weights = CTX_IN_MEM(const wei_data_t *, DNNL_ARG_WEIGHTS);
    auto bias = CTX_IN_MEM(const char *, DNNL_ARG_BIAS);
    auto dst = CTX_OUT_MEM(dst_data_t *, DNNL_ARG_DST);

    DEFINE_ZERO_POINTS_BUFFER(src_zero_point, DNNL_ARG_SRC);
    DEFINE_ZERO_POINTS_BUFFER(dst_zero_point, DNNL_ARG_DST);

    const memory_desc_wrapper src_d(pd()->src_md());
    const memory_desc_wrapper dst_d(pd()->dst_md());
    const memory_desc_wrapper weights_d(pd()->weights_md(0));
    const memory_desc_wrapper bias_d(pd()->weights_md(1));

    const size_t bia_dt_size = pd()->with_bias()
            ? types::data_type_size(pd()->desc()->bias_desc.data_type)
            : 0;

    const auto &jcp = pd()->jcp_;
    assert(jcp.ic_block == 1);
    assert(jcp.oc_block == 1);
    assert(jcp.nb_ic == 1);
    assert(jcp.nb_oc == 1);
    assert(jcp.nb_oc_blocking == 1);
    assert(jcp.nb_ch % jcp.nb_ch_blocking == 0);

    const float *oscales = pd()->attr()->output_scales_.scales_;
    if (jcp.signed_input) {
        auto local_scales = ctx.get_scratchpad_grantor().template get<float>(
                key_conv_adjusted_scales);
        size_t count = pd()->attr()->output_scales_.count_;
        float factor = 1.f / pd()->jcp_.wei_adj_scale;
        if (count == 1) {
            utils::array_set(local_scales, oscales[0] * factor, 8);
        } else {
            for (size_t c = 0; c < count; c++)
                local_scales[c] = oscales[c] * factor;
        }
        oscales = local_scales;
    }

    size_t offset = weights_d.size() - weights_d.additional_buffer_size();
    auto w = const_cast<wei_data_t *>(weights);
    const int32_t *compensation = (jcp.signed_input)
            ? reinterpret_cast<int32_t *>(&w[offset])
            : nullptr;
    const int32_t *zp_compensation = jcp.src_zero_point
            ? reinterpret_cast<int32_t *>(&w[offset])
                    + (jcp.signed_input ? jcp.nb_ch * jcp.ch_block : 0)
            : nullptr;
    int nb_groups = jcp.nb_ch / jcp.nb_ch_blocking;
    int group_block = jcp.ch_block;

    parallel_nd(jcp.mb, jcp.oh, jcp.nb_ow, nb_groups,
            [&](int n, int oh_s, int owb, int gg) {
                auto p = jit_conv_call_s();

                size_t src_h_stride = src_d.blk_off(0, 0, 1);
                size_t wht_h_stride = wht_blk_off(weights_d, 0, 0, 0, 1);

                int gb = gg * jcp.nb_ch_blocking;
                int g = gb * group_block;

                int ih_s = -jcp.t_pad + oh_s * jcp.stride_h;
                int ow_s = owb * jcp.ow_block;
                int iw_s = ow_s * jcp.stride_w;

                auto bias_w = bias ? bias + (bias_d.blk_off(g) * bia_dt_size)
                                   : nullptr;
                const int32_t *compensation_w
                        = jcp.signed_input ? compensation + g : nullptr;

                auto dst_w = dst + dst_d.blk_off(n, g, oh_s, ow_s);
                auto src_w = src + src_d.blk_off(n, g, ih_s, iw_s);
                auto wht_w = weights + wht_blk_off(weights_d, gb, 0);

                auto scales = &oscales[jcp.is_oc_scale * g];

                int dilate_h = jcp.dilate_h + 1;
                int i_t_overflow
                        = nstl::min(jcp.kh, div_up(max(0, -ih_s), dilate_h));
                int i_b_overflow = nstl::min(jcp.kh,
                        div_up(max(0,
                                       ih_s - jcp.ih + (jcp.kh - 1) * dilate_h
                                               + 1),
                                dilate_h));
                int kh_padding
                        = nstl::max(0, jcp.kh - i_t_overflow - i_b_overflow);

                size_t wei_stride = (jcp.signed_input || jcp.src_zero_point)
                        ? 0
                        : i_t_overflow * wht_h_stride;
                p.src = src_w + i_t_overflow * dilate_h * src_h_stride;
                p.dst = dst_w;
                p.filt = wht_w + wei_stride;
                p.bias = bias_w;
                p.compensation = compensation_w;
                p.zp_compensation
                        = jcp.src_zero_point ? zp_compensation + g : nullptr;
                p.src_zero_point
                        = jcp.src_zero_point ? src_zero_point : nullptr;
                p.dst_zero_point
                        = jcp.dst_zero_point ? dst_zero_point : nullptr;
                p.oc_blocks = gb;
                p.kh_padding = kh_padding;
                p.scales = scales;
                p.t_overflow = i_t_overflow;
                p.b_overflow = i_b_overflow;
                p.owb = owb;

                (*kernel_)(&p);
            });
    return status::success;
}

template <cpu_isa_t isa, data_type_t src_type, data_type_t dst_type>
status_t
jit_uni_x8s8s32x_convolution_fwd_t<isa, src_type, dst_type>::execute_forward_3d(
        const exec_ctx_t &ctx) const {
    auto src = CTX_IN_MEM(const src_data_t *, DNNL_ARG_SRC);
    auto weights = CTX_IN_MEM(const wei_data_t *, DNNL_ARG_WEIGHTS);
    auto bias = CTX_IN_MEM(const char *, DNNL_ARG_BIAS);
    auto dst = CTX_OUT_MEM(dst_data_t *, DNNL_ARG_DST);

    DEFINE_ZERO_POINTS_BUFFER(src_zero_point, DNNL_ARG_SRC);
    DEFINE_ZERO_POINTS_BUFFER(dst_zero_point, DNNL_ARG_DST);

    const memory_desc_wrapper src_d(pd()->src_md());
    const memory_desc_wrapper dst_d(pd()->dst_md());
    const memory_desc_wrapper weights_d(pd()->weights_md(0));
    const memory_desc_wrapper bias_d(pd()->weights_md(1));

    const size_t bia_dt_size = pd()->with_bias()
            ? types::data_type_size(pd()->desc()->bias_desc.data_type)
            : 0;

    const auto &jcp = pd()->jcp_;
    assert(jcp.ch_block == 1);
    assert(jcp.nb_ch_blocking == 1);
    assert(jcp.nb_oc % jcp.nb_oc_blocking == 0);
    assert(jcp.nb_ch % jcp.nb_ch_blocking == 0);

    const float *oscales = pd()->attr()->output_scales_.scales_;
    if (jcp.signed_input && jcp.ver != ver_vnni) {
        auto local_scales = ctx.get_scratchpad_grantor().template get<float>(
                key_conv_adjusted_scales);
        size_t count = pd()->attr()->output_scales_.count_;
        float factor = 1.f / pd()->jcp_.wei_adj_scale;
        if (count == 1) {
            utils::array_set(local_scales, oscales[0] * factor, 8);
        } else {
            for (size_t c = 0; c < count; c++)
                local_scales[c] = oscales[c] * factor;
        }
        oscales = local_scales;
    }

    size_t offset = weights_d.size() - weights_d.additional_buffer_size();
    auto w = const_cast<wei_data_t *>(weights);
    const int32_t *compensation = (jcp.signed_input)
            ? reinterpret_cast<int32_t *>(&w[offset])
            : nullptr;
    const int32_t *zp_compensation = jcp.src_zero_point
            ? reinterpret_cast<int32_t *>(&w[offset])
                    + (jcp.signed_input ? jcp.ngroups * jcp.oc : 0)
            : nullptr;
    int oc_chunks = jcp.nb_oc / jcp.nb_oc_blocking_thr_chunk;
    int nb_groups = jcp.nb_ch;
    int work_amount
            = jcp.mb * nb_groups * oc_chunks * jcp.od * jcp.oh * jcp.nb_ow;

    parallel(jcp.nthr, [&](const int ithr, const int nthr) {
        int start {0}, end {0};
        balance211(work_amount, nthr, ithr, start, end);

        auto p = jit_conv_call_s();

        size_t src_d_stride = src_d.blk_off(0, 0, 1);
        size_t src_h_stride = src_d.blk_off(0, 0, 0, 1);
        size_t dst_h_stride = dst_d.blk_off(0, 0, 0, 1);
        size_t wht_d_stride = wht_blk_off(weights_d, 0, 0, 0, 1);
        size_t wht_h_stride = wht_blk_off(weights_d, 0, 0, 0, 0, 1);

        int n {0}, g {0}, occ {0}, od_s {0}, oh_s {0}, owb {0};
        switch (jcp.loop_order) {
            case loop_cwgn:
                nd_iterator_init(start, occ, oc_chunks, owb, jcp.nb_ow, g,
                        nb_groups, n, jcp.mb, od_s, jcp.od, oh_s, jcp.oh);
                break;
            case loop_ngcw:
                nd_iterator_init(start, n, jcp.mb, g, nb_groups, occ, oc_chunks,
                        owb, jcp.nb_ow, od_s, jcp.od, oh_s, jcp.oh);
                break;
            case loop_nhwcg:
                nd_iterator_init(start, n, jcp.mb, od_s, jcp.od, oh_s, jcp.oh,
                        owb, jcp.nb_ow, occ, oc_chunks, g, nb_groups);
                break;
            default: assert(!"unsupported loop order");
        }
        while (start < end) {
            for (int occ1 = 0; occ1 < jcp.nb_oc_blocking_thr_chunk;
                    occ1 += jcp.nb_oc_blocking) {
                int ocb = occ * jcp.nb_oc_blocking_thr_chunk + occ1;
                int g_oc = (g * jcp.nb_oc + ocb) * jcp.oc_block;

                int g_ic = g * jcp.nb_ic * jcp.ic_block;

                int work_rem = end - start;
                int ih_s = -jcp.t_pad + oh_s * jcp.stride_h;
                int oh_e = oh_s + work_rem > jcp.oh ? jcp.oh : oh_s + work_rem;
                if (jcp.loop_order == loop_nhwcg)
                    oh_e = oh_s + 1; // step instead
                int ow_s = owb * jcp.ow_block;
                int iw_s = ow_s * jcp.stride_w;
                int id_s = -jcp.f_pad + od_s * jcp.stride_d;
                int dilate_d = jcp.dilate_d + 1;
                int d_f_overflow
                        = nstl::min(jcp.kd, div_up(max(0, -id_s), dilate_d));
                int d_back_overflow = nstl::min(jcp.kd,
                        div_up(max(0,
                                       id_s - jcp.id + (jcp.kd - 1) * dilate_d
                                               + 1),
                                dilate_d));

                int kd_padding
                        = nstl::max(0, jcp.kd - d_f_overflow - d_back_overflow);

                auto bias_w = bias ? bias + (bias_d.blk_off(g_oc) * bia_dt_size)
                                   : nullptr;
                const int32_t *compensation_w
                        = (jcp.signed_input) ? compensation + g_oc : nullptr;
                p.zp_compensation
                        = jcp.src_zero_point ? zp_compensation + g_oc : nullptr;
                p.src_zero_point
                        = jcp.src_zero_point ? src_zero_point : nullptr;
                p.dst_zero_point
                        = jcp.dst_zero_point ? dst_zero_point : nullptr;

                auto dst_w = dst + dst_d.blk_off(n, g_oc, od_s, oh_s, ow_s);
                auto src_w = src + src_d.blk_off(n, g_ic, id_s, ih_s, iw_s)
                        + d_f_overflow * dilate_d * src_d_stride;
                auto wht_w = weights + wht_blk_off(weights_d, g, ocb, 0)
                        + ((jcp.signed_input || jcp.src_zero_point)
                                          ? 0
                                          : d_f_overflow)
                                * wht_d_stride;

                auto scales = &oscales[jcp.is_oc_scale * g_oc];

                for (int oj = oh_s, ij = ih_s; oj < oh_e;
                        ++oj, ij += jcp.stride_h) {
                    int dilate_h = jcp.dilate_h + 1;
                    int i_t_overflow
                            = nstl::min(jcp.kh, div_up(max(0, -ij), dilate_h));
                    int i_b_overflow = nstl::min(jcp.kh,
                            div_up(max(0,
                                           ij - jcp.ih + (jcp.kh - 1) * dilate_h
                                                   + 1),
                                    dilate_h));
                    int kh_padding = nstl::max(
                            0, jcp.kh - i_t_overflow - i_b_overflow);

                    size_t wei_stride = (jcp.signed_input || jcp.src_zero_point)
                            ? 0
<<<<<<< HEAD
                            : wht_h_stride;
=======
                            : wht_h_stride * i_t_overflow;
>>>>>>> e85a4326
                    p.src = src_w + i_t_overflow * dilate_h * src_h_stride;
                    p.dst = dst_w;
                    p.filt = wht_w + wei_stride;
                    p.bias = bias_w;
                    p.compensation = compensation_w;
                    p.oc_blocks = ocb;
                    p.kh_padding = kh_padding;
                    p.kd_padding = kd_padding;
                    p.scales = scales;
                    p.t_overflow = i_t_overflow;
                    p.b_overflow = i_b_overflow;
                    p.f_overflow = d_f_overflow;
                    p.back_overflow = d_back_overflow;
                    p.owb = owb;

                    (*kernel_)(&p);
                    src_w += src_h_stride * jcp.stride_h;
                    dst_w += dst_h_stride;
                }
            }
            switch (jcp.loop_order) {
                case loop_cwgn:
                    nd_iterator_jump(start, end, occ, oc_chunks, owb, jcp.nb_ow,
                            g, nb_groups, n, jcp.mb, od_s, jcp.od, oh_s,
                            jcp.oh);
                    break;
                case loop_ngcw:
                    nd_iterator_jump(start, end, n, jcp.mb, g, nb_groups, occ,
                            oc_chunks, owb, jcp.nb_ow, od_s, jcp.od, oh_s,
                            jcp.oh);
                    break;
                case loop_nhwcg:
                    ++start;
                    nd_iterator_step(n, jcp.mb, od_s, jcp.od, oh_s, jcp.oh, owb,
                            jcp.nb_ow, occ, oc_chunks, g, nb_groups);
                    break;
                default: assert(!"unsupported loop order");
            }
        }
    });
    return status::success;
}

template struct jit_uni_x8s8s32x_convolution_fwd_t<sse41, s8, u8>;
template struct jit_uni_x8s8s32x_convolution_fwd_t<sse41, u8, u8>;
template struct jit_uni_x8s8s32x_convolution_fwd_t<sse41, s8, s8>;
template struct jit_uni_x8s8s32x_convolution_fwd_t<sse41, u8, s8>;
template struct jit_uni_x8s8s32x_convolution_fwd_t<sse41, s8, s32>;
template struct jit_uni_x8s8s32x_convolution_fwd_t<sse41, u8, s32>;
template struct jit_uni_x8s8s32x_convolution_fwd_t<sse41, s8, f32>;
template struct jit_uni_x8s8s32x_convolution_fwd_t<sse41, u8, f32>;
template struct jit_uni_x8s8s32x_convolution_fwd_t<avx2, s8, u8>;
template struct jit_uni_x8s8s32x_convolution_fwd_t<avx2, u8, u8>;
template struct jit_uni_x8s8s32x_convolution_fwd_t<avx2, s8, s8>;
template struct jit_uni_x8s8s32x_convolution_fwd_t<avx2, u8, s8>;
template struct jit_uni_x8s8s32x_convolution_fwd_t<avx2, s8, s32>;
template struct jit_uni_x8s8s32x_convolution_fwd_t<avx2, u8, s32>;
template struct jit_uni_x8s8s32x_convolution_fwd_t<avx2, s8, f32>;
template struct jit_uni_x8s8s32x_convolution_fwd_t<avx2, u8, f32>;

} // namespace x64
} // namespace cpu
} // namespace impl
} // namespace dnnl<|MERGE_RESOLUTION|>--- conflicted
+++ resolved
@@ -606,11 +606,7 @@
 
                     size_t wei_stride = (jcp.signed_input || jcp.src_zero_point)
                             ? 0
-<<<<<<< HEAD
-                            : wht_h_stride;
-=======
                             : wht_h_stride * i_t_overflow;
->>>>>>> e85a4326
                     p.src = src_w + i_t_overflow * dilate_h * src_h_stride;
                     p.dst = dst_w;
                     p.filt = wht_w + wei_stride;
