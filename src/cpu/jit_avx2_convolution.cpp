--- conflicted
+++ resolved
@@ -162,11 +162,7 @@
 
     parallel(0, ker);
 
-<<<<<<< HEAD
     if (pd()->wants_zero_pad_dst()) ctx.memory(MKLDNN_ARG_DST)->zero_pad(ctx);
-=======
-    if (pd()->wants_zero_pad_dst()) ctx.memory(MKLDNN_ARG_DST)->zero_pad();
->>>>>>> 56ef626d
 }
 
 void jit_avx2_convolution_bwd_data_t::execute_backward_data(
@@ -199,11 +195,6 @@
         nd_iterator_init(start, n, jcp.mb, g, jcp.ngroups, icbb, icb_work, ihb,
                 num_ih_blocks);
         for (size_t iwork = start; iwork < end; ++iwork) {
-<<<<<<< HEAD
-            for (int oc = 0; oc < jcp.nb_oc; oc += jcp.nb_oc_blocking)
-                for (int id = 0; id < jcp.id; ++id) {
-                    auto par_conv = jit_conv_call_s();
-=======
             for_(int oc = 0; oc < jcp.nb_oc; oc += jcp.nb_oc_blocking)
             for (int id = 0; id < jcp.id; ++id) {
                 auto par_conv = jit_conv_call_s();
@@ -252,60 +243,10 @@
                     par_conv.channel = oc;
                     par_conv.ch_blocks
                             = nstl::min(jcp.nb_oc - oc, jcp.nb_oc_blocking);
->>>>>>> 56ef626d
-
-                    const int idp = jcp.id + 2 * jcp.f_pad;
-                    const int d_t_overflow
-                            = nstl::max(0, jcp.kd - 1 - id - jcp.f_pad);
-                    const int back_pad = idp - jcp.id - jcp.f_pad;
-                    const int d_b_overflow = nstl::max(
-                            0, jcp.kd - 1 - (jcp.id - 1 - id) - back_pad);
-                    const int od = id + jcp.f_pad - d_b_overflow;
-
-                    int ih_start = ihb * ih_block_size;
-                    int ih_end = nstl::min(jcp.ih, ih_start + ih_block_size);
-                    for (int ih = ih_start; ih < ih_end; ++ih) {
-
-                        const int i_t_overflow = nstl::max(0,
-                                (jcp.kh - 1 - ih - jcp.t_pad) / jcp.stride_h);
-                        const int i_b_overflow = nstl::max(0,
-                                (jcp.kh - jcp.ih + ih - jcp.b_pad)
-                                        / jcp.stride_h);
-                        int overflow_kh_hi = jcp.kh - 1
-                                - abs((jcp.ih - 1 + jcp.b_pad - ih)
-                                        % jcp.stride_h);
-                        int overflow_kh_lo = (ih + jcp.t_pad) % jcp.stride_h;
-
-                        par_conv.kd_padding
-                                = jcp.kd - d_t_overflow - d_b_overflow;
-                        par_conv.kh_padding = (overflow_kh_hi - overflow_kh_lo)
-                                        / jcp.stride_h
-                                + 1 - i_t_overflow - i_b_overflow;
-                        par_conv.kw_padding = 0;
-
-                        const int k_lo
-                                = overflow_kh_lo + i_b_overflow * jcp.stride_h;
-                        const int oh = (ih + jcp.t_pad - k_lo) / jcp.stride_h;
-
-                        par_conv.src = &diff_src[src_blk_off(diff_src_d, n,
-                                g * jcp.nb_ic + jcp.nb_ic_blocking * icbb, id,
-                                ih, 0)];
-                        par_conv.dst = &diff_dst[src_blk_off(
-                                diff_dst_d, n, g * jcp.nb_oc + oc, od, oh, 0)];
-                        par_conv.filt = &weights[wht_blk_off(weights_d, g, oc,
-                                jcp.nb_ic_blocking * icbb, d_b_overflow, k_lo,
-                                0)];
-
-                        par_conv.src_prf = nullptr;
-                        par_conv.dst_prf = nullptr;
-                        par_conv.filt_prf = nullptr;
-                        par_conv.channel = oc;
-                        par_conv.ch_blocks
-                                = nstl::min(jcp.nb_oc - oc, jcp.nb_oc_blocking);
-
-                        kernel_->jit_ker(&par_conv);
-                    }
+
+                    kernel_->jit_ker(&par_conv);
                 }
+            }
             nd_iterator_step(n, jcp.mb, g, jcp.ngroups, icbb, icb_work, ihb,
                     num_ih_blocks);
         }
