--- conflicted
+++ resolved
@@ -26,7 +26,6 @@
     return execute_reorder(rhs, *this, attr_bundle);
 }
 
-<<<<<<< HEAD
 dnn_mem_t dnn_mem_t::create_from_host_ptr(
         const dnnl_memory_desc_t &md, dnnl_engine_t engine, void *host_ptr) {
     dnnl_engine_kind_t eng_kind;
@@ -47,7 +46,8 @@
     handle.reset(host_ptr, [](void *) {});
 #endif
     return dnn_mem_t(md, engine, handle.get());
-=======
+}
+
 #if defined(_WIN32) && !defined(__GNUC__)
 #include "windows.h"
 
@@ -153,5 +153,4 @@
     }
 
     return fits_device_ram ? OK : FAIL;
->>>>>>> d5f6d0bb
 }