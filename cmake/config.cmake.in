@PACKAGE_INIT@
<<<<<<< HEAD
set(MKLDNN_CPU_RUNTIME "@MKLDNN_CPU_RUNTIME@")
set(MKLDNN_CPU_THREADING_RUNTIME "@MKLDNN_CPU_THREADING_RUNTIME@")
set(MKLDNN_GPU_RUNTIME "@MKLDNN_GPU_RUNTIME@")
=======
set(DNNL_CPU_RUNTIME "@DNNL_CPU_RUNTIME@")
set(DNNL_GPU_RUNTIME "@DNNL_GPU_RUNTIME@")
>>>>>>> 31aec04b

# Use a custom find module for transitive dependencies
set(DNNL_ORIGINAL_CMAKE_MODULE_PATH ${CMAKE_MODULE_PATH})
list(APPEND CMAKE_MODULE_PATH ${PACKAGE_PREFIX_DIR}/@LIB_CONFIG_INSTALL_DIR@)

<<<<<<< HEAD
if(MKLDNN_CPU_RUNTIME STREQUAL "SYCL" OR MKLDNN_GPU_RUNTIME STREQUAL "SYCL")
    find_package(SYCL REQUIRED)
    set(MKLDNN_COMPILE_FLAGS "${SYCL_FLAGS} -DCL_TARGET_OPENCL_VERSION=220")

    # Use TBB library from SYCL bundle if it is there
    if(NOT TBBROOT)
        get_target_property(sycl_lib_path SYCL::SYCL IMPORTED_LOCATION)
        get_filename_component(sycl_lib_dir "${sycl_lib_path}" PATH)

        find_path(_tbbroot
            NAMES "include/tbb/tbb.h"
            PATHS "${sycl_lib_dir}/../../tbb"
        NO_DEFAULT_PATH)
        if(_tbbroot)
            set(TBBROOT "${_tbbroot}" CACHE STRING "" FORCE)
        endif()
    endif()
endif()

if(MKLDNN_CPU_THREADING_RUNTIME STREQUAL "TBB")
=======
if(DNNL_CPU_RUNTIME STREQUAL "TBB")
>>>>>>> 31aec04b
    find_package(TBB REQUIRED)
endif()

if(DNNL_GPU_RUNTIME STREQUAL "OCL")
    find_package(OpenCL REQUIRED)
    set(MKLDNN_COMPILE_FLAGS "-DCL_TARGET_OPENCL_VERSION=220")
endif()

# Reverting the CMAKE_MODULE_PATH to its original state
set(CMAKE_MODULE_PATH ${DNNL_ORIGINAL_CMAKE_MODULE_PATH})

include("${CMAKE_CURRENT_LIST_DIR}/@LIB_EXPORT_NAME@.cmake")
check_required_components("@LIB_NAME@")<|MERGE_RESOLUTION|>--- conflicted
+++ resolved
@@ -1,21 +1,15 @@
 @PACKAGE_INIT@
-<<<<<<< HEAD
-set(MKLDNN_CPU_RUNTIME "@MKLDNN_CPU_RUNTIME@")
-set(MKLDNN_CPU_THREADING_RUNTIME "@MKLDNN_CPU_THREADING_RUNTIME@")
-set(MKLDNN_GPU_RUNTIME "@MKLDNN_GPU_RUNTIME@")
-=======
 set(DNNL_CPU_RUNTIME "@DNNL_CPU_RUNTIME@")
+set(DNNL_CPU_THREADING_RUNTIME "@DNNL_CPU_THREADING_RUNTIME@")
 set(DNNL_GPU_RUNTIME "@DNNL_GPU_RUNTIME@")
->>>>>>> 31aec04b
 
 # Use a custom find module for transitive dependencies
 set(DNNL_ORIGINAL_CMAKE_MODULE_PATH ${CMAKE_MODULE_PATH})
 list(APPEND CMAKE_MODULE_PATH ${PACKAGE_PREFIX_DIR}/@LIB_CONFIG_INSTALL_DIR@)
 
-<<<<<<< HEAD
-if(MKLDNN_CPU_RUNTIME STREQUAL "SYCL" OR MKLDNN_GPU_RUNTIME STREQUAL "SYCL")
+if(DNNL_CPU_RUNTIME STREQUAL "SYCL" OR DNNL_GPU_RUNTIME STREQUAL "SYCL")
     find_package(SYCL REQUIRED)
-    set(MKLDNN_COMPILE_FLAGS "${SYCL_FLAGS} -DCL_TARGET_OPENCL_VERSION=220")
+    set(DNNL_COMPILE_FLAGS "${SYCL_FLAGS} -DCL_TARGET_OPENCL_VERSION=220")
 
     # Use TBB library from SYCL bundle if it is there
     if(NOT TBBROOT)
@@ -32,16 +26,13 @@
     endif()
 endif()
 
-if(MKLDNN_CPU_THREADING_RUNTIME STREQUAL "TBB")
-=======
-if(DNNL_CPU_RUNTIME STREQUAL "TBB")
->>>>>>> 31aec04b
+if(DNNL_CPU_THREADING_RUNTIME STREQUAL "TBB")
     find_package(TBB REQUIRED)
 endif()
 
 if(DNNL_GPU_RUNTIME STREQUAL "OCL")
     find_package(OpenCL REQUIRED)
-    set(MKLDNN_COMPILE_FLAGS "-DCL_TARGET_OPENCL_VERSION=220")
+    set(DNNL_COMPILE_FLAGS "-DCL_TARGET_OPENCL_VERSION=220")
 endif()
 
 # Reverting the CMAKE_MODULE_PATH to its original state
